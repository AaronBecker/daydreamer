--- conflicted
+++ resolved
@@ -7,11 +7,7 @@
 #endif
 #define ENGINE_NAME             "Daydreamer"
 #define ENGINE_VERSION_NUMBER   "1.61"
-<<<<<<< HEAD
-#define ENGINE_VERSION_NAME     " x0_" GIT_VERSION
-=======
-#define ENGINE_VERSION_NAME     " kb5_" GIT_VERSION
->>>>>>> 151ec5d6
+#define ENGINE_VERSION_NAME     " x1_" GIT_VERSION
 #define ENGINE_VERSION          ENGINE_VERSION_NUMBER ENGINE_VERSION_NAME
 #define ENGINE_AUTHOR           "Aaron Becker"
 
