--- conflicted
+++ resolved
@@ -7,11 +7,7 @@
 #endif
 #define ENGINE_NAME             "Daydreamer"
 #define ENGINE_VERSION_NUMBER   "1.61"
-<<<<<<< HEAD
-#define ENGINE_VERSION_NAME     " pc6_" GIT_VERSION
-=======
 #define ENGINE_VERSION_NAME     " x1_" GIT_VERSION
->>>>>>> 1318801e
 #define ENGINE_VERSION          ENGINE_VERSION_NUMBER ENGINE_VERSION_NAME
 #define ENGINE_AUTHOR           "Aaron Becker"
 
