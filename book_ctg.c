
#include "daydreamer.h"
#include <string.h>

/*
 * Interface to ctg format books. The huffman codes and ctg move decoding are
 * based on Stephan Vermeire's ctg code for Brutus.
 * (http://www.xs4all.nl/~vermeire/brutus.html)
 */

#define read_24(buf, pos)   \
    ((buf[pos]<<16) + (buf[(pos)+1]<<8) + (buf[(pos)+2]))

FILE* ctg_file = NULL;
FILE* cto_file = NULL;

typedef struct {
    int pad;
    int low;
    int high;
} page_bounds_t;

page_bounds_t page_bounds;

typedef struct {
    uint8_t buf[64];
    int buf_len;
} ctg_signature_t;

typedef struct {
    int num_moves;
    uint8_t moves[100];
    int total;
    int wins;
    int losses;
    int draws;
    int recommendation;
} ctg_entry_t;

typedef struct {
    int file_from;
    int file_to;
    int rank_from;
    int rank_to;
} ctg_move_t;

static move_t squares_to_move(position_t* pos, square_t from, square_t to);
static bool ctg_get_entry(position_t* pos, ctg_entry_t* entry);
static bool ctg_pick_move(position_t* pos, ctg_entry_t* entry, move_t* move);

/*
 * Initialize the ctg-format opening book with the given filename. The
 * filename gives the .ctg file, and there must be corresponding .cto and .ctb
 * files in the same directory. Note that all these methods depend on global
 * state in the form of ctg and cto file pointers.
 */
bool init_ctg_book(char* filename)
{
    int name_len = strlen(filename);
    assert(filename[name_len-3] == 'c' &&
            filename[name_len-2] == 't' &&
            filename[name_len-1] == 'g');
    char fbuf[1024];
    strcpy(fbuf, filename);
    if (ctg_file) {
        assert(cto_file);
        fclose(ctg_file);
        fclose(cto_file);
    }
    ctg_file = fopen(fbuf, "r");
    fbuf[name_len-1] = 'o';
    cto_file = fopen(fbuf, "r");
    fbuf[name_len-1] = 'b';
    FILE* ctb_file = fopen(fbuf, "r");
    fbuf[name_len-1] = 'g';
    if (!ctg_file || !cto_file || !ctb_file) {
        printf("info string Couldn't load book %s\n", fbuf);
        return false;
    }

    // Read out upper and lower page limits.
    fread(&page_bounds, 12, 1, ctb_file);
    page_bounds.low = my_ntohl((uint32_t)page_bounds.low);
    page_bounds.high = my_ntohl((uint32_t)page_bounds.high);
    assert(page_bounds.low <= page_bounds.high);
    fclose(ctb_file);
    return true;
}

/*
 * Look up the book moves given for |pos| and select one from the possible
 * choices.
 */
move_t get_ctg_book_move(position_t* pos)
{
    move_t move;
    ctg_entry_t entry;
    if (!ctg_get_entry(pos, &entry)) return NO_MOVE;
    if (!ctg_pick_move(pos, &entry, &move)) return NO_MOVE;
    return move;
}

/*
 * Push the given bits on to the end of |sig|. This is a helper function that
 * makes the huffman encoding of positions a little cleaner.
 */
static void append_bits_reverse(ctg_signature_t* sig,
        uint8_t bits,
        int bit_position,
        int num_bits)
{
    uint8_t * sig_byte = &sig->buf[bit_position/8];
    int offset = bit_position % 8;
    for (int i=offset; i<num_bits+offset; ++i, bits>>=1) {
        if (bits & 1) *sig_byte |= 1 << (7-(i%8));
        if (i%8 == 7) *(++sig_byte) = 0;
    }
}

/*
 * Print out the huffman signature |sig|, as both bits and bytes.
 */
static void print_signature(ctg_signature_t* sig)
{
    // Print as bits.
    printf("\n%d byte signature", sig->buf_len);
    for (int i=0; i<sig->buf_len; ++i) {
        if (i % 8 == 0) printf("\n");
        for (int j=0; j<8; ++j) {
            printf("%d", sig->buf[i] & (1<<(7-j)) ? 1 : 0);
        }
        printf(" ");
    }

    // Print as chars.
    for (int i=0; i<sig->buf_len; ++i) {
        if (i % 8 == 0) printf("\n");
        printf("%3d ", (char)sig->buf[i]);
    }
    printf("\n");
}

/*
 * Compute the huffman encoding of the given position, according to
 * ctg convention.
 */
static void position_to_ctg_signature(position_t* pos, ctg_signature_t* sig)
{
    // Note: initial byte is reserved for length and flags info
    memset(sig, 0, sizeof(ctg_signature_t));
    int bit_position = 8;
    uint8_t bits = 0, num_bits = 0;

    // The board is flipped if it's black's turn, and mirrored if the king is
    // on the queenside with no castling rights for either side.
    bool flip_board = pos->side_to_move == BLACK;
    color_t white = flip_board ? BLACK : WHITE;
    bool mirror_board = square_file(pos->pieces[white][0]) < FILE_E &&
        pos->castle_rights == 0;


    // For each board square, append the huffman bit sequence for its contents.
    for (int file=0; file<8; ++file) {
        for (int rank=0; rank<8; ++rank) {
            square_t sq = create_square(file, rank);
            if (flip_board) sq = mirror_rank(sq);
            if (mirror_board) sq = mirror_file(sq);
            piece_t piece = flip_board ?
                flip_piece[pos->board[sq]] :
                pos->board[sq];
            switch (piece) {
                case EMPTY: bits = 0x0; num_bits = 1; break;
                case WP: bits = 0x3; num_bits = 3; break;
                case BP: bits = 0x7; num_bits = 3; break;
                case WN: bits = 0x9; num_bits = 5; break;
                case BN: bits = 0x19; num_bits = 5; break;
                case WB: bits = 0x5; num_bits = 5; break;
                case BB: bits = 0x15; num_bits = 5; break;
                case WR: bits = 0xD; num_bits = 5; break;
                case BR: bits = 0x1D; num_bits = 5; break;
                case WQ: bits = 0x11; num_bits = 6; break;
                case BQ: bits = 0x31; num_bits = 6; break;
                case WK: bits = 0x1; num_bits = 6; break;
                case BK: bits = 0x21; num_bits = 6; break;
                default: assert(false);
            }
            append_bits_reverse(sig, bits, bit_position, num_bits);
            bit_position += num_bits;
        }
    }

    // Encode castling and en passant rights. These must sit flush at the end
    // of the final byte, so we also have to figure out how much to pad.
    int ep = -1;
    int flag_bit_length = 0;
    if (pos->ep_square) {
        ep = square_file(pos->ep_square);
        if (mirror_board) ep = 7 - ep;
        flag_bit_length = 3;
    }
    int castle = 0;
    if (has_oo_rights(pos, white)) castle += 4;
    if (has_ooo_rights(pos, white)) castle += 8;
    if (has_oo_rights(pos, white^1)) castle += 1;
    if (has_ooo_rights(pos, white^1)) castle += 2;
    if (castle) flag_bit_length += 4;
    uint8_t flag_bits = castle;
    if (ep != -1) {
        flag_bits <<= 3;
        for (int i=0; i<3; ++i, ep>>=1) if (ep&1) flag_bits |= (1<<(2-i));
    }

    //printf("\nflag bits: %d\n", flag_bits);
    //printf("bit_position: %d\n", bit_position%8);
    //printf("flag_bit_length: %d\n", flag_bit_length);

    // Insert padding so that flags fit at the end of the last byte.
    int pad_bits = 0;
    if (8-(bit_position % 8) < flag_bit_length) {
        //printf("padding byte\n");
        pad_bits = 8 - (bit_position % 8);
        append_bits_reverse(sig, 0, bit_position, pad_bits);
        bit_position += pad_bits;
    }

    pad_bits = 8 - (bit_position % 8) - flag_bit_length;
    if (pad_bits < 0) pad_bits += 8;
    //printf("padding %d bits\n", pad_bits);
    append_bits_reverse(sig, 0, bit_position, pad_bits);
    bit_position += pad_bits;
    append_bits_reverse(sig, flag_bits, bit_position, flag_bit_length);
    bit_position += flag_bit_length;
    sig->buf_len = (bit_position + 7) / 8;

    // Write header byte
    sig->buf[0] = ((uint8_t)(sig->buf_len));
    if (ep != -1) sig->buf[0] |= 1<<5;
    if (castle) sig->buf[0] |= 1<<6;
}

/*
 * Convert a position's huffman code to a 4 byte hash.
 */
static int32_t ctg_signature_to_hash(ctg_signature_t* sig)
{
    static const uint32_t hash_bits[64] = {
        0x3100d2bf, 0x3118e3de, 0x34ab1372, 0x2807a847,
        0x1633f566, 0x2143b359, 0x26d56488, 0x3b9e6f59,
        0x37755656, 0x3089ca7b, 0x18e92d85, 0x0cd0e9d8,
        0x1a9e3b54, 0x3eaa902f, 0x0d9bfaae, 0x2f32b45b,
        0x31ed6102, 0x3d3c8398, 0x146660e3, 0x0f8d4b76,
        0x02c77a5f, 0x146c8799, 0x1c47f51f, 0x249f8f36,
        0x24772043, 0x1fbc1e4d, 0x1e86b3fa, 0x37df36a6,
        0x16ed30e4, 0x02c3148e, 0x216e5929, 0x0636b34e,
        0x317f9f56, 0x15f09d70, 0x131026fb, 0x38c784b1,
        0x29ac3305, 0x2b485dc5, 0x3c049ddc, 0x35a9fbcd,
        0x31d5373b, 0x2b246799, 0x0a2923d3, 0x08a96e9d,
        0x30031a9f, 0x08f525b5, 0x33611c06, 0x2409db98,
        0x0ca4feb2, 0x1000b71e, 0x30566e32, 0x39447d31,
        0x194e3752, 0x08233a95, 0x0f38fe36, 0x29c7cd57,
        0x0f7b3a39, 0x328e8a16, 0x1e7d1388, 0x0fba78f5,
        0x274c7e7c, 0x1e8be65c, 0x2fa0b0bb, 0x1eb6c371
    };

    int32_t hash = 0;
    int16_t tmp = 0;
    for (int i=0; i<sig->buf_len; ++i) {
        int8_t byte = sig->buf[i];
        tmp += ((0x0f - (byte & 0x0f)) << 2) + 1;
        hash += hash_bits[tmp & 0x3f];
        tmp += ((0xf0 - (byte & 0xf0)) >> 2) + 1;
        hash += hash_bits[tmp & 0x3f];
    }
    return hash;
}


/*
 * Find the page index associated with a given position |hash|.
 */
static bool ctg_get_page_index(int hash, int* page_index)
{
    uint32_t key = 0;
    for (int mask = 1; key <= (uint32_t)page_bounds.high;
            mask = (mask << 1) + 1) {
        key = (hash & mask) + mask;
        if (key >= (uint32_t)page_bounds.low) {
            //printf("found entry with key=%d\n", key);
            fseek(cto_file, 16 + key*4, SEEK_SET);
            fread(page_index, 4, 1, cto_file);
            *page_index = my_ntohl((uint32_t)*page_index);
            if (*page_index >= 0) return true;
        }
    }
    //printf("didn't find entry\n");
    return false;
}


/*
 * Find and copy out a ctg entry, given its page index and signature.
 */
static bool ctg_lookup_entry(int page_index,
        ctg_signature_t* sig,
        ctg_entry_t* entry)
{
    // Pages are a uniform 4096 bytes.
    uint8_t buf[4096];
    fseek(ctg_file, 4096*(page_index + 1), SEEK_SET);
    if (!fread(buf, 1, 4096, ctg_file)) return false;
    int num_positions = (buf[0]<<8) + buf[1];
    //printf("found %d positions\n", num_positions);

    // Just scan through the list until we find a matching signature.
    int pos = 4;
    for (int i=0; i<num_positions; ++i) {
        int entry_size = buf[pos] % 32;
        bool equal = true;
        if (sig->buf_len != entry_size) equal = false;
        for (int j=0; j<sig->buf_len && equal; ++j) {
            if (buf[pos+j] != sig->buf[j]) equal = false;
        }
        if (!equal) {
            pos += entry_size + buf[pos+entry_size] + 33;
            continue;
        }
        // Found it, fill in the entry and return. Annoyingly, most of the
        // fields are 24 bits long.
        pos += entry_size;
        entry_size = buf[pos];
        for (int j=1; j<entry_size; ++j) entry->moves[j-1] = buf[pos+j];
        entry->num_moves = (entry_size - 1)/2;
        pos += entry_size;
        entry->total = read_24(buf, pos);
        pos += 3;
        entry->losses = read_24(buf, pos);
        pos += 3;
        entry->wins = read_24(buf, pos);
        pos += 3;
        entry->draws = read_24(buf, pos);
        pos += 21;
        entry->recommendation = buf[pos];
        return true;
    }
    return false;
}

/*
 * Convert a ctg-format move to native format. The ctg move format seems
 * really bizarre; maybe there's some simpler formulation. The ctg move
 * indicates the piece type, the index of the piece to be moved (counting
 * from A1 to H8 by ranks), and the delta x and delta y of the move.
 * We just look these values up in big tables.
 */
static move_t byte_to_move(position_t* pos, uint8_t byte)
{
    const char* piece_code =
        "PNxQPQPxQBKxPBRNxxBKPBxxPxQBxBxxxRBQPxBPQQNxxPBQNQBxNxNQQQBQBxxx"
        "xQQxKQxxxxPQNQxxRxRxBPxxxxxxPxxPxQPQxxBKxRBxxxRQxxBxQxxxxBRRPRQR"
        "QRPxxNRRxxNPKxQQxxQxQxPKRRQPxQxBQxQPxRxxxRxQxRQxQPBxxRxQxBxPQQKx"
        "xBBBRRQPPQBPBRxPxPNNxxxQRQNPxxPKNRxRxQPQRNxPPQQRQQxNRBxNQQQQxQQx";
    const int piece_index[256]= {
        5, 2, 9, 2, 2, 1, 4, 9, 2, 2, 1, 9, 1, 1, 2, 1,
        9, 9, 1, 1, 8, 1, 9, 9, 7, 9, 2, 1, 9, 2, 9, 9,
        9, 2, 2, 2, 8, 9, 1, 3, 1, 1, 2, 9, 9, 6, 1, 1,
        2, 1, 2, 9, 1, 9, 1, 1, 2, 1, 1, 2, 1, 9, 9, 9,
        9, 2, 1, 9, 1, 1, 9, 9, 9, 9, 8, 1, 2, 2, 9, 9,
        1, 9, 1, 9, 2, 3, 9, 9, 9, 9, 9, 9, 7, 9, 9, 5,
        9, 1, 2, 2, 9, 9, 1, 1, 9, 2, 1, 0, 9, 9, 1, 2,
        9, 9, 2, 9, 1, 9, 9, 9, 9, 2, 1, 2, 3, 2, 1, 1,
        1, 1, 6, 9, 9, 1, 1, 1, 9, 9, 1, 1, 1, 9, 2, 1,
        9, 9, 2, 9, 1, 9, 2, 1, 1, 1, 1, 3, 9, 1, 9, 2,
        2, 9, 1, 8, 9, 2, 9, 9, 9, 2, 9, 2, 9, 2, 2, 9,
        2, 6, 1, 9, 9, 2, 9, 1, 9, 2, 9, 5, 2, 2, 1, 9,
        9, 1, 2, 1, 2, 2, 2, 7, 7, 2, 2, 6, 2, 1, 9, 4,
        9, 2, 2, 2, 9, 9, 9, 1, 2, 1, 1, 1, 9, 9, 5, 1,
        2, 1, 9, 2, 9, 1, 4, 1, 1, 1, 9, 4, 1, 1, 2, 1,
        2, 1, 9, 2, 2, 2, 0, 1, 2, 2, 2, 2, 9, 1, 2, 9
    };
    const int forward[256]= {
        1,-1, 9, 0, 1, 1, 1, 9, 0, 6,-1, 9, 1, 3, 0,-1,
        9, 9, 7, 1, 1, 5, 9, 9, 1, 9, 6, 1, 9, 7, 9, 9,
        9, 0, 2, 6, 1, 9, 7, 1, 5, 0,-2, 9, 9, 1, 1, 0,
       -2, 0, 5, 9, 2, 9, 1, 4, 4, 0, 6, 5, 5, 9, 9, 9,
        9, 5, 7, 9,-1, 3, 9, 9, 9, 9, 2, 5, 2, 1, 9, 9,
        6, 9, 0, 9, 1, 1, 9, 9, 9, 9, 9, 9, 1, 9, 9, 2,
        9, 6, 2, 7, 9, 9, 3, 1, 9, 7, 4, 0, 9, 9, 0, 7,
        9, 9, 7, 9, 0, 9, 9, 9, 9, 6, 3, 6, 1, 1, 3, 0,
        6, 1, 1, 9, 9, 2, 0, 5, 9, 9,-2, 1,-1, 9, 2, 0,
        9, 9, 1, 9, 3, 9, 1, 0, 0, 4, 6, 2, 9, 2, 9, 4,
        3, 9, 2, 1, 9, 5, 9, 9, 9, 0, 9, 6, 9, 0, 3, 9,
        4, 2, 6, 9, 9, 0, 9, 5, 9, 3, 9, 1, 0, 2, 0, 9,
        9, 2, 2, 2, 0, 4, 5, 1, 2, 7, 3, 1, 5, 0, 9, 1,
        9, 1, 1, 1, 9, 9, 9, 1, 0, 2,-2, 2, 9, 9, 1, 1,
       -1, 7, 9, 3, 9, 0, 2, 4, 2,-1, 9, 1, 1, 7, 1, 0,
        0, 1, 9, 2, 2, 1, 0, 1, 0, 6, 0, 2, 9, 7, 3, 9
    };
    const int left[256] = {
       -1, 2, 9,-2, 0, 0, 1, 9,-4,-6, 0, 9, 1,-3,-3, 2,
        9, 9,-7, 0,-1,-5, 9, 9, 0, 9, 0, 1, 9,-7, 9, 9,
        9,-7, 2,-6, 1, 9, 7, 1,-5,-6,-1, 9, 9,-1,-1,-1,
        1,-3,-5, 9,-1, 9,-2, 0, 4,-5,-6, 5, 5, 9, 9, 9,
        9,-5, 7, 9,-1,-3, 9, 9, 9, 9, 0, 5,-1, 0, 9, 9,
        0, 9,-6, 9, 1, 0, 9, 9, 9, 9, 9, 9,-1, 9, 9, 0,
        9,-6, 0, 7, 9, 9, 3,-1, 9, 0,-4, 0, 9, 9,-5,-7,
        9, 9, 7, 9,-2, 9, 9, 9, 9, 6, 0, 0,-1, 0, 3,-1,
        6, 0, 1, 9, 9, 1,-7, 0, 9, 9,-1,-1, 1, 9, 2,-7,
        9, 9,-1, 9, 0, 9,-1, 1,-3, 0, 0, 0, 9, 0, 9, 4,
        0, 9,-2, 0, 9, 0, 9, 9, 9,-2, 9, 6, 9,-4,-3, 9,
        0, 0, 6, 9, 9,-5, 9, 0, 9,-3, 9, 0,-5, 0,-1, 9,
        9,-2,-2, 2,-1, 0, 0, 1, 0, 0, 3, 0, 5,-2, 9, 0,
        9, 1,-2, 2, 9, 9, 9, 1,-6, 2, 1, 0, 9, 9, 1, 1,
       -2, 0, 9, 0, 9,-4, 0,-4, 0,-2, 9,-1, 0,-7, 1,-4,
       -7,-1, 9, 1, 0,-1, 0, 2,-1, 0,-3,-2, 9, 0, 3, 9
    };

    // Find the piece. Note: the board may be mirrored/flipped.
    bool flip_board = pos->side_to_move == BLACK;
    color_t white = flip_board ? BLACK : WHITE;
    bool mirror_board = square_file(pos->pieces[white][0]) < FILE_E &&
        pos->castle_rights == 0;
    int file_from = -1, file_to = -1, rank_from = -1, rank_to = -1;

    // Handle castling.
    if (byte == 107) {
        file_from = 4;
        file_to = 6;
        rank_from = rank_to = flip_board ? 7 : 0;
        return squares_to_move(pos,
                create_square(file_from, rank_from),
                create_square(file_to, rank_to));
    }
    if (byte == 246) {
        file_from = 4;
        file_to = 2;
        rank_from = rank_to = flip_board ? 7 : 0;
        return squares_to_move(pos,
                create_square(file_from, rank_from),
                create_square(file_to, rank_to));
    }

    // Look up piece type. Note: positions are always white to move.
    piece_t pc = NONE;
    char glyph = piece_code[byte];
    switch (piece_code[byte]) {
        case 'P': pc = WP; break;
        case 'N': pc = WN; break;
        case 'B': pc = WB; break;
        case 'R': pc = WR; break;
        case 'Q': pc = WQ; break;
        case 'K': pc = WK; break;
        default: printf("%d -> (%c)\n", byte, glyph); assert(false);
    }

    // Find the piece.
    int nth_piece = piece_index[byte], piece_count = 0;
    bool found = false;
    for (int file=0; file<8 && !found; ++file) {
        for (int rank=0; rank<8 && !found; ++rank) {
            square_t sq = create_square(file, rank);
            if (flip_board) sq = mirror_rank(sq);
            if (mirror_board) sq = mirror_file(sq);
            piece_t piece = flip_board ?
                flip_piece[pos->board[sq]] : pos->board[sq];
            if (piece == pc) piece_count++;
            if (piece_count == nth_piece) {
                file_from = file;
                rank_from = rank;
                found = true;
            }
        }
    }
    assert(found);

    // Normalize rank and file values.
    file_to = file_from - left[byte];
    file_to = (file_to + 8) % 8;
    rank_to = rank_from + forward[byte];
    rank_to = (rank_to + 8) % 8;
    if (flip_board) {
        rank_from = 7-rank_from;
        rank_to = 7-rank_to;
    }
    if (mirror_board) {
        file_from = 7-file_from;
        file_to = 7-file_to;
    }
    return squares_to_move(pos,
            create_square(file_from, rank_from),
            create_square(file_to, rank_to));
}

/*
 * Given source and destination squares for a move, produce the corresponding
 * native format move.
 */
static move_t squares_to_move(position_t* pos, square_t from, square_t to)
{
    move_t possible_moves[256];
    int num_moves = generate_legal_moves(pos, possible_moves);
    move_t move;
    for (int i=0; i<num_moves; ++i) {
        move = possible_moves[i];
        if (from == get_move_from(move) &&
                to == get_move_to(move) &&
                (get_move_promote(move) == NONE ||
                 get_move_promote(move) == QUEEN)) return move;
    }
    assert(false);
    return NO_MOVE;
}

/*
 * Assign a weight to the given move, which indicates its relative
 * probability of being selected.
 */
static int64_t move_weight(position_t* pos, move_t move)
{
    undo_info_t undo;
    do_move(pos, move, &undo);
    ctg_entry_t entry;
    bool success = ctg_get_entry(pos, &entry);
    undo_move(pos, move, &undo);
    if (!success) return 0;

    int64_t half_points = 2*entry.wins + entry.draws;
    int64_t games = entry.wins + entry.draws + entry.losses;
    int64_t weight = (games < 1) ? 0 : (half_points * 10000) / games;
    if (entry.recommendation == 64) weight = 0;
    if (entry.recommendation == 128) weight *= 128;
    printf("info string book move ");
    print_coord_move(move);
    printf("weight %10"PRIu64"\n", weight);
    //printf("info string rec %3d games %6"PRIu64" points %6"PRIu64"\n",
    //        weight, entry.recommendation, games, half_points);
    return weight;
}

/*
 * Do the actual work of choosing amongst all book moves according to weight.
 */
static bool ctg_pick_move(position_t* pos, ctg_entry_t* entry, move_t* move)
{
    move_t moves[50];
    int64_t weights[50];
    int64_t total_weight = 0;
    for (int i=0; i<2*entry->num_moves; i += 2) {
        uint8_t byte = entry->moves[i];
        move_t m = byte_to_move(pos, byte);
        total_weight += move_weight(pos, m);
        moves[i/2] = m;
        weights[i/2] = total_weight;
        if (move == NO_MOVE) break;
    }
    if (total_weight == 0) {
        *move = NO_MOVE;
        return false;
    }
<<<<<<< HEAD
    int64_t choice = random() << 32 | random();
    choice = ((choice<<16) + random()) % total_weight;
    int64_t i;
    for (i=0; choice >= weights[i]; ++i) {}
=======
    uint32_t choice = random_32() % total_weight;
    int i;
    for (i=0; choice >= (uint32_t)weights[i]; ++i) {}
>>>>>>> 9fa6772f
    if (i >= entry->num_moves) {
        printf("i: %"PRIu64"\nchoice: %"PRIu64"\ntotal_weight: %"
                PRIu64"\nnum_moves: %d\n",
                i, choice, total_weight, entry->num_moves);
        assert(false);
    }
    *move = moves[i];
    return true;
}

/*
 * Get the ctg entry associated with the given position.
 */
static bool ctg_get_entry(position_t* pos, ctg_entry_t* entry)
{
    ctg_signature_t sig;
    position_to_ctg_signature(pos, &sig);
    int page_index, hash = ctg_signature_to_hash(&sig);
    if (!ctg_get_page_index(hash, &page_index)) return false;
    if (!ctg_lookup_entry(page_index, &sig, entry)) return false;
    return true;
}
<|MERGE_RESOLUTION|>--- conflicted
+++ resolved
@@ -556,16 +556,10 @@
         *move = NO_MOVE;
         return false;
     }
-<<<<<<< HEAD
-    int64_t choice = random() << 32 | random();
+    int64_t choice = random_64() % total_weight;
     choice = ((choice<<16) + random()) % total_weight;
     int64_t i;
     for (i=0; choice >= weights[i]; ++i) {}
-=======
-    uint32_t choice = random_32() % total_weight;
-    int i;
-    for (i=0; choice >= (uint32_t)weights[i]; ++i) {}
->>>>>>> 9fa6772f
     if (i >= entry->num_moves) {
         printf("i: %"PRIu64"\nchoice: %"PRIu64"\ntotal_weight: %"
                 PRIu64"\nnum_moves: %d\n",
