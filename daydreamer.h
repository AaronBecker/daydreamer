#ifndef DAYDREAMER_H
#define DAYDREAMER_H

#ifdef __cplusplus
extern "C" {
#endif

#include "compatibility.h"
#include <inttypes.h>
#include <limits.h>
#include <stdbool.h>
#include <stdint.h>
#include <stdlib.h>
#include <sys/time.h>

#define ENGINE_NAME             "Daydreamer"
#define ENGINE_VERSION_NUMBER   "1.51"
<<<<<<< HEAD
#define ENGINE_VERSION_NAME     " disable_r7_" GIT_VERSION
=======
#define ENGINE_VERSION_NAME     " eval_rework_" GIT_VERSION
>>>>>>> 75cbf2ea
#define ENGINE_VERSION          ENGINE_VERSION_NUMBER ENGINE_VERSION_NAME
#define ENGINE_AUTHOR           "Aaron Becker"

#ifndef MIN
#define	MIN(a,b) (((a)<(b))?(a):(b))
#endif
#ifndef MAX
#define	MAX(a,b) (((a)>(b))?(a):(b))
#endif
#ifndef CLAMP
#define CLAMP(x, low, high) (((x)>(high)) ? (high):(((x)<(low)) ? (low):(x)))
#endif

#include "board.h"
#include "move.h"
#include "hash.h"
#include "eval.h"
#include "position.h"
#include "attack.h"
#include "timer.h"
#include "search.h"
#include "trans_table.h"
#include "pawn.h"
#include "move_selection.h"
#include "debug.h"

/*
 * External function interface
 */

// attack.c
void generate_attack_data(void);
direction_t pin_direction(const position_t* pos,
        square_t from,
        square_t king_sq);
bool is_square_attacked(const position_t* pos, square_t square, color_t side);
bool piece_attacks_near(const position_t* pos, square_t from, square_t target);
uint8_t find_checks(position_t* pos);

// benchmark.c
void benchmark(int depth, int time_limit);

// daydreamer.c
void init_daydreamer(void);

// epbb.c
bool load_egbb(char* egbb_dir, int cache_size_bytes);
void unload_egbb(void);
bool probe_egbb(position_t* pos, int* value, int ply);

// epd.c
void epd_testsuite(char* filename, int time_per_problem);

// eval.c
int simple_eval(const position_t* pos);
int full_eval(const position_t* pos);
void report_eval(const position_t* pos);
bool insufficient_material(const position_t* pos);
bool can_win(const position_t* pos, color_t side);
bool is_draw(const position_t* pos);
int game_phase(const position_t* pos);

// format.c
int square_to_coord_str(square_t sq, char* str);
square_t coord_str_to_square(const char* coord_square);
void move_to_coord_str(move_t move, char* str);
move_t coord_str_to_move(position_t* pos, const char* coord_move);
int move_to_san_str(position_t* pos, move_t move, char* str);
int line_to_san_str(position_t* pos, move_t* line, char* san);
move_t san_str_to_move(position_t* pos, char* san);
void position_to_fen_str(const position_t* pos, char* fen);

// hash.c
hashkey_t hash_position(const position_t* pos);

// eval_pieces.c
score_t pieces_score(const position_t* pos);

// move.c
void place_piece(position_t* position, piece_t piece, square_t square);
void remove_piece(position_t* position, square_t square);
void transfer_piece(position_t* position, square_t from, square_t to);
void do_move(position_t* position, move_t move, undo_info_t* undo);
void undo_move(position_t* position, move_t move, undo_info_t* undo);
void do_nullmove(position_t* pos, undo_info_t* undo);
void undo_nullmove(position_t* pos, undo_info_t* undo);

// move_generation.c
int generate_legal_moves(position_t* pos, move_t* moves);
int generate_pseudo_moves(const position_t* position, move_t* move_list);
int generate_pseudo_tactical_moves(const position_t* pos, move_t* moves);
int generate_pseudo_quiet_moves(const position_t* pos, move_t* moves);
int generate_evasions(const position_t* pos, move_t* moves);
int generate_pseudo_checks(const position_t* pos, move_t* moves);
int generate_quiescence_moves(const position_t* pos,
        move_t* moves,
        bool generate_checks);

// move_selection.c
void init_move_selector(move_selector_t* sel,
        position_t* pos,
        generation_t gen_type,
        search_node_t* search_node,
        move_t hash_move,
        int depth,
        int ply);
bool has_single_reply(move_selector_t* sel);
move_t select_move(move_selector_t* sel);

// output.c
void print_coord_move(move_t move);
void print_coord_square(square_t square);
int print_coord_move_list(const move_t* move);
void print_search_stats(const search_data_t* search_data);
void print_board(const position_t* pos, bool uci_prefix);
void print_multipv(search_data_t* data);

// pawn.c
void init_pawn_table(const int max_bytes);
void clear_pawn_table(void);
score_t pawn_score(const position_t* pos);
void print_pawn_stats(void);

// perft.c
void perft_testsuite(char* filename);
uint64_t perft(position_t* position, int depth, bool divide);

// position.c
char* set_position(position_t* pos, const char* fen);
void copy_position(position_t* dst, const position_t* src);
bool is_move_legal(position_t* pos, const move_t move);
bool is_pseudo_move_legal(position_t* pos, move_t move);
bool is_check(const position_t* pos);
bool is_repetition(const position_t* pos);

// search.c
void init_search_data(search_data_t* data);
void init_root_move(root_move_t* root_move, move_t move);
void store_root_node_count(move_t move, uint64_t nodes);
uint64_t get_root_node_count(move_t move);
void deepening_search(search_data_t* search_data, bool ponder);

// static_exchange_eval.c
int static_exchange_eval(const position_t* pos, move_t move);

// timer.c
void init_timer(milli_timer_t* timer);
void start_timer(milli_timer_t* timer);
int stop_timer(milli_timer_t* timer);
int elapsed_time(milli_timer_t* timer);

// trans_table.c
void init_transposition_table(const size_t max_bytes);
void clear_transposition_table(void);
void increment_transposition_age(void);
transposition_entry_t* get_transposition(position_t* pos);
void put_transposition(position_t* pos,
        move_t move,
        int depth,
        int score,
        score_type_t score_type,
        bool mate_threat);
void put_transposition_line(position_t* pos,
        move_t* moves,
        int depth,
        int score);
void print_transposition_stats(void);

// uci.c
void uci_read_stream(FILE* stream);
void uci_check_for_command();
void uci_wait_for_command();

// uci_option.c
void init_uci_options();
void set_uci_option(char* command);
int get_option_int(const char* name);
bool get_option_bool(const char* name);
char* get_option_string(const char* name);
void print_uci_options(void);


#ifdef __cplusplus
} // extern "C"
#endif
#endif // DAYDREAMER_H
<|MERGE_RESOLUTION|>--- conflicted
+++ resolved
@@ -15,11 +15,7 @@
 
 #define ENGINE_NAME             "Daydreamer"
 #define ENGINE_VERSION_NUMBER   "1.51"
-<<<<<<< HEAD
-#define ENGINE_VERSION_NAME     " disable_r7_" GIT_VERSION
-=======
 #define ENGINE_VERSION_NAME     " eval_rework_" GIT_VERSION
->>>>>>> 75cbf2ea
 #define ENGINE_VERSION          ENGINE_VERSION_NUMBER ENGINE_VERSION_NAME
 #define ENGINE_AUTHOR           "Aaron Becker"
 
