--- conflicted
+++ resolved
@@ -14,11 +14,7 @@
 #include <sys/time.h>
 
 #define ENGINE_NAME             "Daydreamer"
-<<<<<<< HEAD
-#define ENGINE_VERSION_NUMBER   "1.0.1"
-=======
 #define ENGINE_VERSION_NUMBER   "1.5"
->>>>>>> b3d07306
 #define ENGINE_VERSION_NAME     ""
 #define ENGINE_VERSION          ENGINE_VERSION_NUMBER ENGINE_VERSION_NAME
 #define ENGINE_AUTHOR           "Aaron Becker"
