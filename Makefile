--- conflicted
+++ resolved
@@ -1,14 +1,10 @@
 
-<<<<<<< HEAD
 CLANGHOME = $(HOME)/local/clang
 SCANVIEW = $(CLANGHOME)/scan-build
 ANALYZER = $(CLANGHOME)/libexec/ccc-analyzer
+CC = $(CLANGHOME)/bin/clang
 #CC = /opt/local/bin/gcc-mp-4.3
 #CC = /usr/bin/gcc-4.2
-CC = $(CLANGHOME)/bin/clang
-=======
-CC = gcc
->>>>>>> 9d018650
 CTAGS = ctags
 
 CLANGFLAGS =
