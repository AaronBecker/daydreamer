--- conflicted
+++ resolved
@@ -464,13 +464,8 @@
         let mut consecutive_fail_lows = 0;
         const ASPIRE_MARGIN: [Score; 5] = [10, 35, 75, 300, 500];
         if data.current_depth > 5 && options::multi_pv() == 1 {
-<<<<<<< HEAD
-            alpha = max!(data.root_moves[0].score - ASPIRE_MARGIN[0], score::MIN_SCORE);
-            beta = min!(data.root_moves[0].score + ASPIRE_MARGIN[0], score::MAX_SCORE);
-=======
             alpha = max!(last_score - ASPIRE_MARGIN[0], score::MIN_SCORE);
             beta = min!(last_score + ASPIRE_MARGIN[0], score::MAX_SCORE);
->>>>>>> 0b04586c
         }
 
         loop {
