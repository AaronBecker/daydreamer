
Search
    Better statistics gathering/reporting
    recognize singular replies
    prefetching for trans table entries
    sign-only SEE
    TBB?
    Try multiple moves in TT, instead of PV cache
    Test effects of reducing PV-specific decisions
    Re-write the guts of the move selector, because they're awful now.
<<<<<<< HEAD
    Make pawn eval and king safety scores available inside search
=======
    less distinction (or no distinction) between search and qsearch
    smooth lmr reduction curve (with fractional plies)
    try full eval after nullmove fails instead of just for futility
>>>>>>> 8620693a

shrink trans table entry size
evaluation hashing

Interface
    ECO classification
    PGN parsing

Evaluation
    add some basic endgame knowledge (opp bishops, etc)
    material imbalance tables
    bounded eval with early exit
    improved king safety and passed pawn evaluation
    Try alternate king safety implementations

Testing
    try different move ordering counts. 16 didn't help. maybe 12.

Bugs
    In mate positions (eg 5k2/8/8/8/8/2Q5/8/3K4 w - -), after long searches the
    shortest mate found will gradually increase in length (ie, a "mate 9" score
    is later replaced with "mate 11")

    Performance on 1nbq1r1k/3rbp1p/p1p1pp1Q/1p6/P1pPN3/5NP1/1P2PPBP/R4RK1 w - -
    (bm f3g5, mate in 4) is really bad

    Performance on 4r1k1/p1qr1p2/2pb1Bp1/1p5p/3P1n1R/1B3P2/PP3PK1/2Q4R w - -
    (bm c1f4, mate in 6) is really bad

    Re-do verbose output in light of Arena parse bugs
<|MERGE_RESOLUTION|>--- conflicted
+++ resolved
@@ -8,16 +8,13 @@
     Try multiple moves in TT, instead of PV cache
     Test effects of reducing PV-specific decisions
     Re-write the guts of the move selector, because they're awful now.
-<<<<<<< HEAD
     Make pawn eval and king safety scores available inside search
-=======
     less distinction (or no distinction) between search and qsearch
     smooth lmr reduction curve (with fractional plies)
     try full eval after nullmove fails instead of just for futility
->>>>>>> 8620693a
 
 shrink trans table entry size
-evaluation hashing
+evaluation hashing, possibly material info hashing
 
 Interface
     ECO classification
@@ -25,6 +22,7 @@
 
 Evaluation
     add some basic endgame knowledge (opp bishops, etc)
+    general-purpose endgame recognizer and scaler
     material imbalance tables
     bounded eval with early exit
     improved king safety and passed pawn evaluation
@@ -43,5 +41,3 @@
 
     Performance on 4r1k1/p1qr1p2/2pb1Bp1/1p5p/3P1n1R/1B3P2/PP3PK1/2Q4R w - -
     (bm c1f4, mate in 6) is really bad
-
-    Re-do verbose output in light of Arena parse bugs
