
Search
    Aspiration
    Store move ordering for PV nodes
    Better statistics gathering/reporting
    TBB?
    Ponder
    Identify "tough" moves and take more time on them
    More accurate time management
    More experiments with nullmove, razoring, futility, and LMR

shrink trans table entry size
evaluation hashing
<<<<<<< HEAD

=======
>>>>>>> 34cfdd9b
Track pinned pieces in SEE, test for improvement
Chess960 support

Interface
    ECO classification
    PGN parsing
<|MERGE_RESOLUTION|>--- conflicted
+++ resolved
@@ -11,10 +11,6 @@
 
 shrink trans table entry size
 evaluation hashing
-<<<<<<< HEAD
-
-=======
->>>>>>> 34cfdd9b
 Track pinned pieces in SEE, test for improvement
 Chess960 support
 
