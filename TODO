
Search
    Aspiration
    Ponder
    MultiPV
    Store move ordering for PV nodes
    Better statistics gathering/reporting
    Identify "tough" moves and take more time on them
    More experiments with nullmove, razoring, futility, and LMR
    "easy move" at root: figure out why this wasn't working
    recognize singular replies
    prefetching for trans table entries
    TBB?

shrink trans table entry size
evaluation hashing
Track pinned pieces in SEE, test for improvement
Chess960 support

Interface
    ECO classification
    PGN parsing

Evaluation
    add some basic endgame knowledge (opp bishops, etc)
    outpost bonus
    material imbalance tables
    bounded eval with early exit

Testing
    extensions, check for dubious ones
<<<<<<< HEAD
    try egbb's on vs off
=======
>>>>>>> 593920f1
    try different move ordering counts. 16 didn't help. maybe 12.<|MERGE_RESOLUTION|>--- conflicted
+++ resolved
@@ -29,8 +29,4 @@
 
 Testing
     extensions, check for dubious ones
-<<<<<<< HEAD
-    try egbb's on vs off
-=======
->>>>>>> 593920f1
     try different move ordering counts. 16 didn't help. maybe 12.